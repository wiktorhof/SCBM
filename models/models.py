"""
SCBM and baseline models.
"""

import os
from pathlib import Path
import math
import torch
from torch import nn
from torch.distributions import RelaxedBernoulli, MultivariateNormal
import torch.nn.functional as F
from torchvision import models
from omegaconf import DictConfig, OmegaConf
import yaml

from models.networks import FCNNEncoder
from utils.training import freeze_module, unfreeze_module
from utils.data import get_empirical_covariance


def create_model(config: DictConfig):
    """
    Parse the configuration file and return a relevant model
    """
    if config.model.model == "cbm":
        return CBM(config)
    elif config.model.model == "scbm":
        return SCBM(config)
    elif config.model.model == "pscbm": # Post-Hoc SCBM
        return PSCBM(config)
    else:
        print("Could not create model with name ", config.model, "!")
        quit()

def load_weights(model: nn.Module, config: DictConfig):
    """

    Args:
        model: the model for which weights should be loaded
        config: configuration file

    Returns:
        If a model_dir is explicitly specified in the configurations file, load weights from this file.
        If no model_dir is specified, iterate through all weights files which correspond to the same
        model, concept learning and dataset configuration. If there are many such files, preferably load
        weights from one that also has a config file associated with it - one can then make sure that also
        cov_type and learning_mode are the same.
    """
    # If some exact path is specified, and it corresponds to an existing file, and
    # it has the correct pytorch extension, load it
    weights_loaded = False
    model_dir=None
    if 'model_dir' in config.model.keys() and Path(config.model['model_dir']).is_file() and Path(
            config.model['model_dir']).suffix in ('.pth', '.pt'):
        model_dir = config.model.model_dir
        model.load_state_dict(torch.load(model_dir, weights_only=True, map_location=torch.device('cpu')))
        print(f"Model weights have been loaded from the specified file: {model_dir}.")
    # Otherwise, infer the path from model, concept learning and dataset information
    else:
        # experiment_type records information about the model, concept encoding and dataset
        experiment_type = Path(config.experiment_dir).parent
        # Get the first file that matches experiment_type and is a PyTorch file (we assume, it contains proper model weights)
<<<<<<< HEAD
        try:
            model_dir = experiment_type.glob("**/*.pth").__next__()
        except StopIteration:
            raise FileNotFoundError("No file to load CBM weights!")
    model.load_state_dict(torch.load(model_dir, weights_only=True, map_location=torch.device('cpu')))
    print(f"Loaded model weights from {model_dir}.\n")
=======
        # try:
        #     model_dir = experiment_type.glob("**/*.pth").__next__()
        # except StopIteration:
        #     raise FileNotFoundError("No file to load CBM weights!")
        for model_dir in experiment_type.glob("**/*.pth"):
            """
            I want to add additional checks here, to make sure that weights are loaded
            from a model with the same configuration.
            If there is a configuration file in addition to the weights file, we can compare some configurations.
            The list might need to be expanded in the future.
            If no configuration file is present, the file will be recorded as a last resort.
            """
            if model_dir.parent.joinpath('config.yaml').is_file():
                with open(model_dir.parent.joinpath('config.yaml'), 'r') as file:
                    loaded_models_config = yaml.safe_load(file)
                if (
                        loaded_models_config.get('model').get('cov_type') == config.get('model').get('cov_type') and
                        loaded_models_config.get('model').get('training_mode') == config.get('model').get('training_mode')
                ):
                    model.load_state_dict(torch.load(model_dir, weights_only=True, map_location=torch.device('cpu')))
                    print(f"Loaded model weights from {model_dir}. cov_type and training_mode have been checked "
                          f"for concordance.\n")
                    weights_loaded = True
                    break
        if not weights_loaded:
            if model_dir:
                model.load_state_dict(torch.load(model_dir, weights_only=True, map_location=torch.device('cpu')))
                print(f"Loaded model weights from {model_dir}. cov_type and training_mode have NOT been checked "
                        f"for concordance.\n")
            else:
                raise FileNotFoundError("No model with corresponding configuration to load weights from it.")
>>>>>>> 66c1bfa6

class PSCBM(nn.Module):
    """
    Post-Hoc Stochastic Concept Bottleneck Model (PSCBM)

    This class implements a Post-Hoc Stochastic Concept Bottleneck Model (PSCBM) which adapts SCBM to work Post-Hoc:
    The covariance matrix is computed for a trained Concept Bottleneck Model (CBM).

    Supported versions of covariance matrices:
    - empirical over ground truth concept values
    - empirical over model predictions
    """

    def __init__(self, config):
        super(PSCBM, self).__init__()

        config_model = config.model
        self.num_concepts = config.data.num_concepts
        self.num_classes = config.data.num_classes
        self.encoder_arch = config_model.encoder_arch
        self.head_arch = config_model.head_arch
        self.training_mode = config_model.training_mode
        self.concept_learning = config_model.concept_learning
        self.num_monte_carlo = config_model.num_monte_carlo
        self.straight_through = config_model.straight_through
        self.curr_temp = 1.0
        if self.training_mode == "joint":
            self.num_epochs = config_model.j_epochs
        else:
            self.num_epochs = config_model.t_epochs
        self.cov_type = config_model.cov_type

        #Architecture is exported to a sub-class:
        self.CBM = CBM(config)
        if config_model.get('load_weights', False):
            # If some exact path is specified and it corresponds to an existing file and
            # it has the correct pytorch extension, load it
            CBM_dir = None
            message = ""
            if 'CBM_dir' in config_model.keys() and Path(config_model['CBM_dir']).is_file() and Path(
            config_model['CBM_dir']).suffix in ('.pth', '.pt'):
                CBM_dir = config_model.CBM_dir
                message = f"Loaded CBM weights from the file specified in configurations: {config_model['CBM_dir']}"
            # Otherwise, infer the path from model, concept learning and dataset information
            else:
                #experiment_type records information about the model, concept encoding and dataset
                experiment_type = Path(config.experiment_dir).parent
                path_parts = list(experiment_type.parts)
                # Replace 'pscbm' with 'cbm'
                path_parts = ['cbm' if part == 'pscbm' else part for part in path_parts]
                experiment_type = Path(*path_parts)

<<<<<<< HEAD
                # Get the first file that matches experiment_type and is a PyTorch file (we assume, it contains proper model weights)
                try:
                    CBM_dir = experiment_type.glob("**/*.pth").__next__()
                except StopIteration:
                    raise FileNotFoundError("No file to load CBM weights!")
            self.CBM.load_state_dict(torch.load(CBM_dir, weights_only=True, map_location=torch.device('cpu')))
            print(f"Loaded CBM weights from {CBM_dir}.\n")
=======
                for CBM_dir in experiment_type.glob("**/*.pth"):
                    if CBM_dir.parent.joinpath('config.yaml').is_file():
                        with open(CBM_dir.parent.joinpath('config.yaml'), 'r') as file:
                            loaded_models_config = yaml.safe_load(file)
                        if (
                                # loaded_models_config.model.get('cov_type') == config.model.get('cov_type') and
                                loaded_models_config.get('model').get('training_mode') == config.model.get('training_mode')
                        ):
                            message = f"""Loaded model weights from {CBM_dir}. training_mode has been checked
                                for concordance.\n"""
                            break

                # Check whether a message has ben generated - equivalent to finding a verified weights file
                if not message:
                    if CBM_dir:
                        message = f"""Loaded model weights from {CBM_dir}. training_mode has NOT
                         been checked for concordance.\n"""
                    else: # No CBM_dir has been found
                        raise FileNotFoundError("No model with corresponding configuration to load weights from it.")

            self.CBM.load_state_dict(torch.load(CBM_dir, weights_only=True, map_location=torch.device('cpu')))
            print(message)
>>>>>>> 66c1bfa6

        # Not sure whether these are going to work without bugs. But I will risk.
        # When I artificially modified self.CBM.head, self.head got modified exactly
        # The same way. I conclude that this should work then.
        self.head = self.CBM.head
        self.encoder = self.CBM.encoder
        self.concept_predictor = self.CBM.concept_predictor
        self.act_c = self.CBM.act_c

        self.pred_dim = self.CBM.pred_dim

        # Compute covariance
        if self.cov_type in ("identity", "empirical_true", "empirical_predicted", "empirical"):
            self.sigma_concepts = torch.zeros(
                int(self.num_concepts * (self.num_concepts + 1) / 2)
            )

        # In a latter step I want to implement training the covariance matrix for intervention efficacy.
        else:
            raise NotImplementedError("Other covariance types are not implemented yet.")


    def forward(self, x, epoch, c_true=None, validation=False, return_full=True):
        concepts_pred_probs, target_pred_logits, concepts = self.CBM(x, epoch, c_true=c_true, validation=validation)
        # concepts_pred_logits=torch.logit(concepts_pred_probs, eps=1e-6)
        return concepts_pred_probs, target_pred_logits, concepts

    def intervene(self, concepts_intervened_logits, c_mask, input_features, c_true):
        """
        This function does de facto the same as the corresponding function in regular CBM. It is however simplified,
        because autoregressive mode is not supported. (Common case: I might have called the CBM's function, but I did
        not know it before I rewrote it.)
        It is of course assumed that concept correlations have already been applied to the passed probabilities.
        Args:
            concepts_mu_intervened: concepts LOGITS after intervention
            c_mask:
            input_features:
            c_true:

        Returns:
            y_pred_logits: the model's prediction after correcting the concepts.
        """
        concepts_intervened_probs=self.act_c(concepts_intervened_logits)

        if self.concept_learning in ("hard", "autoregressive", "embedding"):
            # Set intervened-on hard concepts to 0/1
            concepts_intervened_probs = (c_true * c_mask) + concepts_intervened_probs * (1 - c_mask)

        return self.CBM.intervene(concepts_intervened_probs, c_mask, input_features, None)

        # if self.concept_learning == "soft":
        #     # Soft CBM
        #     y_pred_logits = self.CBM.head(concepts_mu_intervened)
        #
        # elif self.concept_learning == "hard":
        #     y_pred_probs = 0
        #     concepts_probs_intervened = self.CBM.act_c(concepts_mu_intervened)
        #     c_prob_mcmc = concepts_probs_intervened.unsqueeze(-1).expand(
        #         -1, -1, self.num_monte_carlo
        #     )
        #     c = torch.bernoulli(c_prob_mcmc)
        #
        #     # Fix intervened-on concepts to ground truth
        #     c[concepts_mask == 1] = (
        #         concepts_probs_intervened[concepts_mask == 1]
        #         .unsqueeze(-1)
        #         .expand(-1, self.num_monte_carlo)
        #     )
        #
        #     for i in range(self.num_monte_carlo):
        #         c_i = c[:, :, i]
        #         y_pred_logits_i = self.CBM.head(c_i)
        #         if self.pred_dim == 1:
        #             y_pred_probs += torch.sigmoid(
        #                 y_pred_logits_i
        #             )
        #         else:
        #             y_pred_probs += torch.softmax(
        #                 y_pred_logits_i, dim=1
        #             )
        #
        #     y_pred_probs /= self.num_monte_carlo
        #     if self.pred_dim == 1:
        #         y_pred_logits = torch.logit(y_pred_probs, eps=1e-6)
        #     else:
        #         y_pred_logits = torch.log(y_pred_probs + 1e-6)
        #
        # # Copy-pasted from the respective CBM function
        # elif self.concept_learning == "embedding":
        #     intermediate = self.CBM.encoder(input_features)
        #     c_p = [p(intermediate) for p in self.CBM.positive_embeddings]
        #     c_n = [n(intermediate) for n in self.CBM.negative_embeddings]
        #     concepts_probs_intervened = self.CBM.act_c(concepts_mu_intervened)
        #     z_prob = [
        #         concepts_probs_intervened[:, i].unsqueeze(1) * c_p[i] +
        #         (1 - concepts_probs_intervened[:, i].unsqueeze(1)) * c_n[i]
        #         for i in range(self.num_concepts)
        #     ]
        #     z_prob = torch.cat([z_prob[i] for i in range(self.num_concepts)], dim=1)
        #     y_pred_logits = self.head(z_prob)
        #
        # return y_pred_logits

    def freeze_c(self):
        self.CBM.head.apply(freeze_module)

    def freeze_t(self):
        self.CBM.head.apply(unfreeze_module)
        self.CBM.encoder.apply(freeze_module)
        self.CBM.concept_predictor.apply(freeze_module)


class SCBM(nn.Module):
    """
    Stochastic Concept Bottleneck Model (SCBM) with Learned Covariance Matrix.

    This class implements a Stochastic Concept Bottleneck Model (SCBM) that extends concept prediction by incorporating
    a learned covariance matrix. The SCBM aims to capture the uncertainty and dependencies between concepts, providing
    a more robust and interpretable model for concept-based learning tasks.

    Key Features:
    - Predicts concepts along with a learned covariance matrix to model the relationships and uncertainties between concepts.
    - Supports various training modes and intervention strategies to improve model performance and interpretability.

    Args:
        config (dict): Configuration dictionary containing model and data settings.

    Noteworthy Attributes:
        training_mode (str): The training mode (e.g., "joint", "sequential", "independent").
        num_monte_carlo (int): The number of Monte Carlo samples for uncertainty estimation.
        straight_through (bool): Flag indicating whether to use straight-through gradients.
        curr_temp (float): The current temperature for the Gumbel-Softmax distribution.
        cov_type (str): The type of covariance matrix ("empirical", "global", or "amortized", where "empirical is fixed at start").

    Methods:
        forward(x, epoch, validation=False, c_true=None):
            Perform a forward pass through the model.
        intervene(c_mcmc_probs, c_mcmc_logits):
            Perform an intervention on the model's concept predictions.
    """

    def __init__(self, config: DictConfig):
        super(SCBM, self).__init__()

        # Configuration arguments
        config_model = config.model
        self.num_concepts = config.data.num_concepts
        self.num_classes = config.data.num_classes
        self.encoder_arch = config_model.encoder_arch
        self.head_arch = config_model.head_arch
        self.training_mode = config_model.training_mode
        self.concept_learning = config_model.concept_learning
        self.num_monte_carlo = config_model.num_monte_carlo
        self.straight_through = config_model.straight_through
        self.curr_temp = 1.0
        if self.training_mode == "joint":
            self.num_epochs = config_model.j_epochs
        else:
            self.num_epochs = config_model.t_epochs
        self.cov_type = config_model.cov_type

        # Architectures
        # Encoder h(.)
        if self.encoder_arch == "FCNN":
            n_features = 256
            self.encoder = FCNNEncoder(
                num_inputs=config.data.num_covariates, num_hidden=n_features, num_deep=2
            )
        elif self.encoder_arch == "resnet18":
            self.encoder_res = models.resnet18(weights=None)
            self.encoder_res.load_state_dict(
                torch.load(
                    os.path.join(
                        config_model.model_directory, "resnet/resnet18-5c106cde.pth"
                    )
                )
            )

            n_features = self.encoder_res.fc.in_features
            self.encoder_res.fc = Identity()
            self.encoder = nn.Sequential(self.encoder_res)

        elif self.encoder_arch == "simple_CNN":
            n_features = 256
            self.encoder = nn.Sequential(
                nn.Conv2d(3, 32, 5, 3),
                nn.ReLU(),
                nn.Conv2d(32, 64, 5, 3),
                nn.ReLU(),
                nn.MaxPool2d(2),
                nn.Dropout(0.25),
                nn.Flatten(),
                nn.Linear(9216, n_features),
                nn.ReLU(),
            )

        else:
            raise NotImplementedError("ERROR: architecture not supported!")

        self.mu_concepts = nn.Linear(n_features, self.num_concepts, bias=True)

        if self.cov_type == "global":
            self.sigma_concepts = nn.Parameter(
                torch.zeros(int(self.num_concepts * (self.num_concepts + 1) / 2))
            )  # Predict lower triangle of concept covariance
        elif self.cov_type in ("empirical", "empirical_true"):
            self.sigma_concepts = torch.zeros(
                int(self.num_concepts * (self.num_concepts + 1) / 2)
            )
        else: # "amortized"
            self.sigma_concepts = nn.Linear(
                n_features,
                int(self.num_concepts * (self.num_concepts + 1) / 2),
                bias=True,
            )
            self.sigma_concepts.weight.data *= (
                0.01  # To prevent exploding covariance matrix at initialization
            )

        # Assume binary concepts
        self.act_c = nn.Sigmoid()

        # Link function g(.)
        if self.num_classes == 2:
            self.pred_dim = 1
        elif self.num_classes > 2:
            self.pred_dim = self.num_classes

        if self.head_arch == "linear":
            fc_y = nn.Linear(self.num_concepts, self.pred_dim)
            self.head = nn.Sequential(fc_y)
        else:
            fc1_y = nn.Linear(self.num_concepts, 256)
            fc2_y = nn.Linear(256, self.pred_dim)
            self.head = nn.Sequential(fc1_y, nn.ReLU(), fc2_y)
        if config_model.get("load_weights", False):
            load_weights(self, config)

    def forward(self, x, epoch, validation=False, return_full=False, c_true=None):
        """
        Perform a forward pass through the Stochastic Concept Bottleneck Model (SCBM).

        This method performs a forward pass through the SCBM, predicting concept probabilities and logits for the target variable.

        Args:
            x (torch.Tensor): The input covariates. Shape: (batch_size, input_dims)
            epoch (int): The current epoch number.
            validation (bool, optional): Flag indicating whether this is a validation pass. Default is False.
            return_full (bool, optional): Flag indicating whether to also return mu of concept. Default is False.
            c_true (torch.Tensor, optional): The ground-truth concept values. Required for "independent" training mode. Default is None.

        Returns:
            tuple: A tuple containing:
                - c_mcmc_prob (torch.Tensor): MCMC samples for predicted concept probabilities. Shape: (batch_size, num_concepts, num_monte_carlo)
                - c_triang_cov (torch.Tensor): Cholesky decomposition of the concept logit covariance matrix. Shape: (batch_size, num_concepts, num_concepts)
                - y_pred_logits (torch.Tensor): Logits for the target variable. Shape: (batch_size, num_classes)
                - c_mu (torch.Tensor, optional): Predicted concept means. Shape: (batch_size, num_concepts). Returned if `return_full` is True.
        Notes:
            - The method first obtains intermediate representations from the encoder.
            - It then predicts the concept means and the Cholesky decomposition of the covariance matrix in the logit space.
            - The method samples from the predicted normal distribution to obtain concept logits and probabilities.
            - Depending on the training mode, it handles different strategies for sampling and backpropagation.
            - Finally, it predicts the target variable logits by averaging over multiple Monte Carlo samples.
        """

        # Get intermediate representations
        intermediate = self.encoder(x)

        # Get mu and cholesky decomposition of covariance
        c_mu = self.mu_concepts(intermediate)
        if self.cov_type == "global":
            c_sigma = self.sigma_concepts.repeat(c_mu.size(0), 1)
        elif self.cov_type in ("empirical", "empirical_true"):
            c_sigma = self.sigma_concepts.unsqueeze(0).repeat(c_mu.size(0), 1, 1)
        else: # "amortized"
            c_sigma = self.sigma_concepts(intermediate)

        if self.cov_type in ("empirical", "empirical_true"):
            c_triang_cov = c_sigma
        else:
            # Fill the lower triangle of the covariance matrix with the values and make diagonal positive
            c_triang_cov = torch.zeros(
                (c_sigma.shape[0], self.num_concepts, self.num_concepts),
                device=c_sigma.device,
            )
            rows, cols = torch.tril_indices(
                row=self.num_concepts, col=self.num_concepts, offset=0
            )
            diag_idx = rows == cols
            c_triang_cov[:, rows, cols] = c_sigma
            c_triang_cov[:, range(self.num_concepts), range(self.num_concepts)] = (
                F.softplus(c_sigma[:, diag_idx]) + 1e-6
            )

        # Sample from predicted normal distribution
        c_dist = MultivariateNormal(c_mu, scale_tril=c_triang_cov)
        c_mcmc_logit = c_dist.rsample([self.num_monte_carlo]).movedim(
            0, -1
        )  # [batch_size,num_concepts,mcmc_size]
        c_mcmc_prob = self.act_c(c_mcmc_logit)

        # For all MCMC samples simultaneously sample from Bernoulli
        if validation or self.training_mode == "sequential":
            # No backpropagation necessary
            c_mcmc = torch.bernoulli(c_mcmc_prob)
        elif self.training_mode == "independent":
            c_mcmc = c_true.unsqueeze(-1).repeat(1, 1, self.num_monte_carlo).float()
        else:
            # Backpropagation necessary
            curr_temp = self.compute_temperature(epoch, device=c_mcmc_prob.device)
            dist = RelaxedBernoulli(temperature=curr_temp, probs=c_mcmc_prob)

            # Bernoulli relaxation
            mcmc_relaxed = dist.rsample()
            if self.straight_through:
                # Straight-Through Gumbel Softmax
                mcmc_hard = (mcmc_relaxed > 0.5) * 1
                c_mcmc = mcmc_hard - mcmc_relaxed.detach() + mcmc_relaxed
            else:
                c_mcmc = mcmc_relaxed

        # MCMC loop for predicting label
        y_pred_probs_i = 0
        # Couldn't this loop be avoided?
        for i in range(self.num_monte_carlo):
            if self.concept_learning == "hard":
                c_i = c_mcmc[:, :, i]
            elif self.concept_learning == "soft":
                c_i = c_mcmc_logit[:, :, i]
            else:
                raise NotImplementedError
            y_pred_logits_i = self.head(c_i)
            if self.pred_dim == 1:
                y_pred_probs_i += torch.sigmoid(y_pred_logits_i)
            else:
                y_pred_probs_i += torch.softmax(y_pred_logits_i, dim=1)
        y_pred_probs = y_pred_probs_i / self.num_monte_carlo
        if self.pred_dim == 1:
            y_pred_logits = torch.logit(y_pred_probs, eps=1e-6)
        else:
            y_pred_logits = torch.log(y_pred_probs + 1e-6)

        # Return concept mu for interventions
        if return_full:
            return c_mcmc_prob, c_mu, c_triang_cov, y_pred_logits
        else:
            return c_mcmc_prob, c_triang_cov, y_pred_logits

    def intervene(self, c_mcmc_probs, c_mcmc_logits):
        y_pred_probs_i = 0
        c_hard = torch.bernoulli(c_mcmc_probs)
        for i in range(self.num_monte_carlo):
            if self.concept_learning == "soft":
                c_i = c_mcmc_logits[:, :, i]
            else:
                c_i = c_hard[:, :, i]

            y_pred_logits_i = self.head(c_i)
            if self.pred_dim == 1:
                y_pred_probs_i += torch.sigmoid(y_pred_logits_i)
            else:
                y_pred_probs_i += torch.softmax(y_pred_logits_i, dim=1)

        y_pred_probs = y_pred_probs_i / self.num_monte_carlo
        if self.pred_dim == 1:
            y_pred_logits = torch.logit(y_pred_probs, eps=1e-6)
        else:
            y_pred_logits = torch.log(y_pred_probs + 1e-6)

        return y_pred_logits

    def compute_temperature(self, epoch, device):
        final_temp = torch.tensor([0.5], device=device)
        init_temp = torch.tensor([1.0], device=device)
        rate = (math.log(final_temp) - math.log(init_temp)) / float(self.num_epochs)
        curr_temp = max(init_temp * math.exp(rate * epoch), final_temp)
        self.curr_temp = curr_temp
        return curr_temp

    def freeze_c(self):
        self.head.apply(freeze_module)

    def freeze_t(self):
        self.head.apply(unfreeze_module)
        self.encoder.apply(freeze_module)
        self.mu_concepts.apply(freeze_module)
        if isinstance(self.sigma_concepts, nn.Linear):
            self.sigma_concepts.apply(freeze_module)
        else:
            self.sigma_concepts.requires_grad = False


class CBM(nn.Module):
    """
    Model class encompassing all baselines: Hard & Soft Concept Bottleneck Model (CBM),
                                            Concept Embedding Model (CEM), and Autoregressive CBM (AR).

    This class implements the baselines. Depending on the choice of model, only a small part of the full code is used.
    Check the if statements in the forward method to see which part of the code is used for which model.

    Args:
        config (dict): Configuration dictionary containing model and data settings.

    Noteworthy Attributes:
        training_mode (str): The training mode (e.g., "joint", "sequential", "independent").
        concept_learning (str): The concept learning method ("hard", "soft", "embedding", or "autoregressive").
                                This determines the type of method to use
        num_monte_carlo (int): The number of Monte Carlo samples for sampling Gumbel Softmax in AR.
        straight_through (bool): Flag indicating whether to use straight-through gradients.
        curr_temp (float): The current temperature for the Gumbel-Softmax distribution.
    """

    def __init__(self, config: DictConfig):
        super(CBM, self).__init__()

        # Configuration arguments
        config_model = config.model
        self.num_concepts = config.data.num_concepts
        self.num_classes = config.data.num_classes
        self.encoder_arch = config_model.encoder_arch
        self.head_arch = config_model.head_arch
        self.training_mode = config_model.training_mode
        self.concept_learning = config_model.concept_learning
        if self.concept_learning in ("hard", "autoregressive"):
            self.num_monte_carlo = config_model.num_monte_carlo
            self.straight_through = config_model.straight_through
            self.curr_temp = 1.0
            if self.training_mode == "joint":
                self.num_epochs = config_model.j_epochs
            else:
                self.num_epochs = config_model.t_epochs
        elif self.concept_learning == "embedding":
            self.CEM_embedding = config_model.embedding_size

        # Architectures
        # Encoder h(.)
        if self.encoder_arch == "FCNN":
            n_features = 256
            self.encoder = FCNNEncoder(
                num_inputs=config.data.num_covariates, num_hidden=n_features, num_deep=2
            )
        elif self.encoder_arch == "resnet18":
            self.encoder_res = models.resnet18(weights=None)
            self.encoder_res.load_state_dict(
                torch.load(
                    os.path.join(
                        config_model.model_directory, "resnet/resnet18-5c106cde.pth"
                    ), 
                    weights_only=True
                )
            )
            n_features = self.encoder_res.fc.in_features
            self.encoder_res.fc = Identity()
            self.encoder = nn.Sequential(self.encoder_res)

        elif self.encoder_arch == "simple_CNN":
            n_features = 256
            self.encoder = nn.Sequential(
                nn.Conv2d(3, 32, 5, 3),
                nn.ReLU(),
                nn.Conv2d(32, 64, 5, 3),
                nn.ReLU(),
                nn.MaxPool2d(2),
                nn.Dropout(0.25),
                nn.Flatten(),
                nn.Linear(9216, n_features),
                nn.ReLU(),
            )

        else:
            raise NotImplementedError("ERROR: architecture not supported!")
        if self.concept_learning == "embedding":
            print(
                "Please be aware that our implementation of CEMs is without training on interventions! This is because we would deem this an unfair comparison to our method that is also not trained on interventions. Still, be careful when using this CEM code for derivative works"
            )
            self.positive_embeddings = nn.ModuleList(
                [
                    nn.Sequential(
                        nn.Linear(n_features, self.CEM_embedding, bias=True),
                        nn.LeakyReLU(),
                    )
                    for _ in range(self.num_concepts)
                ]
            )
            self.negative_embeddings = nn.ModuleList(
                [
                    nn.Sequential(
                        nn.Linear(n_features, self.CEM_embedding, bias=True),
                        nn.LeakyReLU(),
                    )
                    for _ in range(self.num_concepts)
                ]
            )
            self.scoring_function = nn.Sequential(
                nn.Linear(self.CEM_embedding * 2, 1, bias=True), nn.Sigmoid()
            )
            self.concept_dim = self.CEM_embedding * self.num_concepts
        else:
            if self.concept_learning == "autoregressive":
                self.concept_predictor = nn.ModuleList(
                    [
                        nn.Sequential(
                            nn.Linear(n_features + i, 50, bias=True),
                            nn.LeakyReLU(),
                            nn.Linear(50, 1, bias=True),
                        )
                        for i in range(self.num_concepts)
                    ]
                )

            else:
                self.concept_predictor = nn.Linear(
                    n_features, self.num_concepts, bias=True
                )
            self.concept_dim = self.num_concepts

        # Assume binary concepts
        self.act_c = nn.Sigmoid()

        # Link function g(.)
        if self.num_classes == 2:
            self.pred_dim = 1
        elif self.num_classes > 2:
            self.pred_dim = self.num_classes

        if self.head_arch == "linear":
            fc_y = nn.Linear(self.concept_dim, self.pred_dim)
            self.head = nn.Sequential(fc_y)
        else:
            fc1_y = nn.Linear(self.concept_dim, 256)
            fc2_y = nn.Linear(256, self.pred_dim)
            self.head = nn.Sequential(fc1_y, nn.ReLU(), fc2_y)
        if config.model.get("load_weights", False) and config.model.model != 'pscbm':
            load_weights(self, config)

    def forward(
        self,
        x,
        epoch,
        c_true=None,
        validation=False,
        concepts_train_ar=False,
    ):
        """
        Perform a forward pass through one of the baselines.

        This method performs a forward pass predicting concept probabilities and logits for the target variable.
        It handles different concept learning strategies and training modes, including hard, soft, autoregressive, and embedding-based concepts.

        Args:
            x (torch.Tensor): The input covariates. Shape: (batch_size, input_dims)
            epoch (int): The current epoch number.
            c_true (torch.Tensor, optional): The ground-truth concept values. Required for "independent" training mode. Default is None.
            validation (bool, optional): Flag indicating whether this is a validation pass. Default is False.
            concepts_train_ar (torch.Tensor, optional): Ground-truth concept values for autoregressive training. Default is False.

        Returns:
            tuple: A tuple containing:
                - c_prob (torch.Tensor): Predicted concept probabilities. Shape: (batch_size, num_concepts)
                - y_pred_logits (torch.Tensor): Logits for the target variable. Shape: (batch_size, label_dim)
                - c (torch.Tensor): Predicted hard concept values (if method permits, otherwise the concept representation). Shape: (batch_size, num_concepts, num_monte_carlo) for MCMC sampling or (batch_size, num_concepts) otherwise.
        """

        # Get intermediate representations
        intermediate = self.encoder(x)

        # Get concept predictions
        if self.concept_learning in ("hard", "soft"):
            # CBM
            c_logit = self.concept_predictor(intermediate)
            c_prob = self.act_c(c_logit)

            if self.concept_learning in ("hard"):
                # Hard CBM
                if self.training_mode == "sequential" or validation:
                    # Sample from Bernoulli M times, as we don't need to backprop
                    c_prob_mcmc = c_prob.unsqueeze(-1).expand(
                        -1, -1, self.num_monte_carlo
                    )
                    c = torch.bernoulli(c_prob_mcmc)

                # Relax bernoulli sampling with Gumbel Softmax to allow for backpropagation
                elif self.training_mode == "joint":
                    curr_temp = self.compute_temperature(epoch, device=c_prob.device)
                    dist = RelaxedBernoulli(temperature=curr_temp, probs=c_prob)
                    c_relaxed = dist.rsample([self.num_monte_carlo]).movedim(0, -1)
                    if self.straight_through:
                        # Straight-Through Gumbel Softmax
                        c_hard = (c_relaxed > 0.5) * 1
                        c = c_hard - c_relaxed.detach() + c_relaxed
                    else:
                        # Reparametrization trick.
                        c = c_relaxed

                else:
                    raise NotImplementedError

        elif self.concept_learning == "autoregressive":
            # AR
            if validation:
                c_prob, c_hard = [], []
                for predictor in self.concept_predictor:
                    if c_prob:
                        concept = []
                        for i in range(
                            self.num_monte_carlo
                        ):  # MCMC samples for evaluation and interventions, but not for training
                            concept_input_i = torch.cat(
                                [intermediate, torch.cat(c_hard, dim=1)[..., i]], dim=1
                            )
                            concept.append(self.act_c(predictor(concept_input_i)))
                        concept = torch.cat(concept, dim=-1)
                        c_relaxed = torch.bernoulli(concept)[:, None, :]
                        concept = concept[:, None, :]
                        concept_hard = c_relaxed

                    else:
                        concept_input = intermediate
                        concept = self.act_c(predictor(concept_input))
                        concept = concept.unsqueeze(-1).expand(
                            -1, -1, self.num_monte_carlo
                        )
                        c_relaxed = torch.bernoulli(concept)
                        concept_hard = c_relaxed
                    c_prob.append(concept)
                    c_hard.append(concept_hard)
                c_prob = torch.cat([c_prob[i] for i in range(self.num_concepts)], dim=1)
                c = torch.cat([c_hard[i] for i in range(self.num_concepts)], dim=1)

            elif self.training_mode == "independent":
                # Training
                if c_true is None and concepts_train_ar is not False:
                    c_prob, c_hard = [], []
                    for c_idx, predictor in enumerate(self.concept_predictor):
                        if c_hard:
                            concept_input = torch.cat(
                                [intermediate, concepts_train_ar[:, :c_idx]], dim=1
                            )
                        else:
                            concept_input = intermediate
                        concept = self.act_c(predictor(concept_input))

                        # No Gumbel softmax because backprop can happen through the input connection
                        c_relaxed = torch.bernoulli(concept)
                        concept_hard = c_relaxed

                        # NOTE that the following train-time variables are overly good because they are taking ground truth as input. At validation time, we sample
                        c_prob.append(concept)
                        c_hard.append(concept_hard)
                    c_prob = torch.cat(
                        [c_prob[i] for i in range(self.num_concepts)], dim=1
                    )
                    c = torch.cat([c_hard[i] for i in range(self.num_concepts)], dim=1)

                else:  # Training the head with the GT concepts as input
                    c_prob = c_true.float()
                    c = c_true.float()

            else:
                raise NotImplementedError

        elif self.concept_learning == "embedding":
            # CEM
            if self.training_mode == "joint":
                # Obtaining concept embeddings
                c_p = [p(intermediate) for p in self.positive_embeddings]
                c_n = [n(intermediate) for n in self.negative_embeddings]

                # Concept probabilities from scoring function
                c_prob = [
                    self.scoring_function(torch.cat((c_p[i], c_n[i]), dim=1))
                    for i in range(self.num_concepts)
                ]

                # Final concept embedding
                z_prob = [
                    c_prob[i] * c_p[i] + (1 - c_prob[i]) * c_n[i]
                    for i in range(self.num_concepts)
                ]
                z_prob = torch.cat([z_prob[i] for i in range(self.num_concepts)], dim=1)
                c_prob = torch.cat([c_prob[i] for i in range(self.num_concepts)], dim=1)
                c = z_prob
            else:
                raise Exception("CEMs are trained jointly, change training mode")

        # Get predicted targets
        if self.concept_learning == "hard" or (
            self.concept_learning == "autoregressive" and validation
        ):
            # Hard CBM or validation of AR. Takes MCMC samples.
            # MCMC loop for predicting label
            y_pred_probs_i = 0
            for i in range(self.num_monte_carlo):
                c_i = c[:, :, i]
                y_pred_logits_i = self.head(c_i)
                if self.pred_dim == 1:
                    y_pred_probs_i += torch.sigmoid(y_pred_logits_i)
                else:
                    y_pred_probs_i += torch.softmax(y_pred_logits_i, dim=1)
            y_pred_probs = y_pred_probs_i / self.num_monte_carlo

            if self.pred_dim == 1:
                y_pred_logits = torch.logit(y_pred_probs, eps=1e-6)
            else:
                y_pred_logits = torch.log(y_pred_probs + 1e-6)

        elif self.concept_learning == "soft":
            # Soft CBM
            y_pred_logits = self.head(
                c_logit
            )  # NOTE that we're passing logits not probs in soft case as is also done by Koh et al.
            c = torch.empty_like(c_prob)

        elif self.concept_learning == "embedding" or (
            self.concept_learning == "autoregressive" and not validation
        ):
            # CEM or training of AR. Takes ground truth concepts.
            # If CEM: c are predicte embeddings, if AR: c are ground truth concepts
            y_pred_logits = self.head(c)

        return c_prob, y_pred_logits, c

    def intervene(
        self,
        concepts_interv_probs,
        concepts_mask,
        input_features,
        concepts_pred_probs,
    ):
        if self.concept_learning == "soft":
            # Soft CBM
            c_logit = torch.logit(concepts_interv_probs, eps=1e-6)
            y_pred_logits = self.head(c_logit)

        elif self.concept_learning in ("hard", "autoregressive"):
            # Hard CBM or AR
            y_pred_probs_i = 0

            if self.concept_learning == "hard":
                c_prob_mcmc = concepts_interv_probs.unsqueeze(-1).expand(
                    -1, -1, self.num_monte_carlo
                )
                c = torch.bernoulli(c_prob_mcmc)

                # Fix intervened-on concepts to ground truth
                c[concepts_mask == 1] = (
                    concepts_interv_probs[concepts_mask == 1]
                    .unsqueeze(-1)
                    .expand(-1, self.num_monte_carlo)
                )
                weight = torch.ones((c.shape[0], self.num_monte_carlo), device=c.device)

            elif self.concept_learning == "autoregressive":
                # Note: Here, concepts_interv_probs are already the hard, MCMC sampled concepts as determined by the intervene_ar function
                id = torch.nonzero(
                    concepts_interv_probs * concepts_mask == 1, as_tuple=False
                )
                weight_k = torch.log(
                    1 - concepts_pred_probs + 1e-6
                )  # If intervened-on concepts have value 0
                weight_k.index_put_(
                    list(id.t()),
                    torch.log(concepts_pred_probs + 1e-6)[id[:, 0], id[:, 1], id[:, 2]],
                    accumulate=False,
                )  # If intervened-on concepts have value 1
                weight_k = (
                    weight_k * concepts_mask
                )  # Only compute weight for intervened-on concepts
                weight = torch.sum(weight_k, dim=(1))  # Sum over concepts
                weight = torch.softmax(
                    weight, dim=-1
                )  # Replicating their implementation (from log to prob space)
                c = concepts_interv_probs

            for i in range(self.num_monte_carlo):
                c_i = c[:, :, i]
                y_pred_logits_i = self.head(c_i)
                if self.pred_dim == 1:
                    y_pred_probs_i += weight[:, i].unsqueeze(1) * torch.sigmoid(
                        y_pred_logits_i
                    )
                else:
                    y_pred_probs_i += weight[:, i].unsqueeze(1) * torch.softmax(
                        y_pred_logits_i, dim=1
                    )
            y_pred_probs = y_pred_probs_i / torch.sum(weight, dim=1).unsqueeze(1)
            if self.pred_dim == 1:
                y_pred_logits = torch.logit(y_pred_probs, eps=1e-6)
            else:
                y_pred_logits = torch.log(y_pred_probs + 1e-6)

        elif self.concept_learning == "embedding":
            # CEM
            # Get intermediate representations
            intermediate = self.encoder(input_features)
            # Obtaining concept embeddings
            c_p = [p(intermediate) for p in self.positive_embeddings]
            c_n = [n(intermediate) for n in self.negative_embeddings]
            # Final concept embedding
            z_prob = [
                concepts_interv_probs[:, i].unsqueeze(1) * c_p[i]
                + (1 - concepts_interv_probs[:, i].unsqueeze(1)) * c_n[i]
                for i in range(self.num_concepts)
            ]
            z_prob = torch.cat([z_prob[i] for i in range(self.num_concepts)], dim=1)
            y_pred_logits = self.head(z_prob)

        return y_pred_logits

    def intervene_ar(self, concepts_true, concepts_mask, input_features):
        """
        Perform an intervention on the Autoregressive CBM.

        This method performs an intervention on the Autoregressive CBM by fixing the intervened-on concepts
        to their ground-truth values and MCMC sampling the remaining concepts.
        The predicted probabilities of the intervened-on concepts are stored nevertheless to compute the reweighting.
        The reweighting is computed afterwards using the intervene function.

        Args:
            concepts_true (torch.Tensor): The ground-truth concept values. Shape: (batch_size, num_concepts, num_monte_carlo)
            concepts_mask (torch.Tensor): A mask indicating which concepts are intervened. Shape: (batch_size, num_concepts, num_monte_carlo)
            input_features (torch.Tensor): The input features for the encoder. Shape: (batch_size, input_dims)

        Returns:
            tuple: A tuple containing:
                - c_prob (torch.Tensor): Predicted concept probabilities. Shape: (batch_size, num_concepts, num_monte_carlo)
                - c (torch.Tensor): Hard predicted concept values with interventions applied. Shape: (batch_size, num_concepts, num_monte_carlo)
        """
        # Concept predictions for autoregressive model. Intervened-on concepts are fixed to ground truth
        intermediate = self.encoder(input_features)
        c_prob, c_hard = [], []
        for j, (predictor) in enumerate(self.concept_predictor):
            if c_prob:
                concept = []
                for i in range(
                    self.num_monte_carlo
                ):  # MCMC samples for evaluation and interventions, but not for joint training
                    concept_input_i = torch.cat(
                        [intermediate, torch.cat(c_hard, dim=1)[..., i]], dim=1
                    )
                    concept.append(self.act_c(predictor(concept_input_i)))
                concept = torch.cat(concept, dim=-1)
                concept_hard = torch.bernoulli(concept)[:, None, :]
                concept = concept[:, None, :]
            else:
                concept_input = intermediate
                concept = self.act_c(predictor(concept_input))
                concept = concept.unsqueeze(-1).expand(-1, -1, self.num_monte_carlo)
                concept_hard = torch.bernoulli(concept)

            concept_hard = (
                concept_hard * (1 - concepts_mask[:, j, :])[:, None, :]
                + concepts_mask[:, j, :][:, None, :]
                * concepts_true[:, j, :][:, None, :]
            )  # Only update if it is not an intervened on
            concept = (
                concept * (1 - concepts_mask[:, j, :][:, None, :])
                + concepts_mask[:, j, :][:, None, :]
                * concepts_true[:, j, :][:, None, :]
            )

            c_prob.append(concept)
            c_hard.append(concept_hard)
        c_prob = torch.cat([c_prob[i] for i in range(self.num_concepts)], dim=1)
        c = torch.cat([c_hard[i] for i in range(self.num_concepts)], dim=1)
        return c_prob, c

    def compute_temperature(self, epoch, device):
        final_temp = torch.tensor([0.5], device=device)
        init_temp = torch.tensor([1.0], device=device)
        rate = (math.log(final_temp) - math.log(init_temp)) / float(self.num_epochs)
        curr_temp = max(init_temp * math.exp(rate * epoch), final_temp)
        self.curr_temp = curr_temp
        return curr_temp

    def freeze_c(self):
        self.head.apply(freeze_module)

    def freeze_t(self):
        self.head.apply(unfreeze_module)
        self.encoder.apply(freeze_module)
        self.concept_predictor.apply(freeze_module)


class Identity(nn.Module):
    def __init__(self):
        super(Identity, self).__init__()

    def forward(self, x):
        return x<|MERGE_RESOLUTION|>--- conflicted
+++ resolved
@@ -60,14 +60,6 @@
         # experiment_type records information about the model, concept encoding and dataset
         experiment_type = Path(config.experiment_dir).parent
         # Get the first file that matches experiment_type and is a PyTorch file (we assume, it contains proper model weights)
-<<<<<<< HEAD
-        try:
-            model_dir = experiment_type.glob("**/*.pth").__next__()
-        except StopIteration:
-            raise FileNotFoundError("No file to load CBM weights!")
-    model.load_state_dict(torch.load(model_dir, weights_only=True, map_location=torch.device('cpu')))
-    print(f"Loaded model weights from {model_dir}.\n")
-=======
         # try:
         #     model_dir = experiment_type.glob("**/*.pth").__next__()
         # except StopIteration:
@@ -99,7 +91,6 @@
                         f"for concordance.\n")
             else:
                 raise FileNotFoundError("No model with corresponding configuration to load weights from it.")
->>>>>>> 66c1bfa6
 
 class PSCBM(nn.Module):
     """
@@ -152,15 +143,6 @@
                 path_parts = ['cbm' if part == 'pscbm' else part for part in path_parts]
                 experiment_type = Path(*path_parts)
 
-<<<<<<< HEAD
-                # Get the first file that matches experiment_type and is a PyTorch file (we assume, it contains proper model weights)
-                try:
-                    CBM_dir = experiment_type.glob("**/*.pth").__next__()
-                except StopIteration:
-                    raise FileNotFoundError("No file to load CBM weights!")
-            self.CBM.load_state_dict(torch.load(CBM_dir, weights_only=True, map_location=torch.device('cpu')))
-            print(f"Loaded CBM weights from {CBM_dir}.\n")
-=======
                 for CBM_dir in experiment_type.glob("**/*.pth"):
                     if CBM_dir.parent.joinpath('config.yaml').is_file():
                         with open(CBM_dir.parent.joinpath('config.yaml'), 'r') as file:
@@ -183,7 +165,6 @@
 
             self.CBM.load_state_dict(torch.load(CBM_dir, weights_only=True, map_location=torch.device('cpu')))
             print(message)
->>>>>>> 66c1bfa6
 
         # Not sure whether these are going to work without bugs. But I will risk.
         # When I artificially modified self.CBM.head, self.head got modified exactly
